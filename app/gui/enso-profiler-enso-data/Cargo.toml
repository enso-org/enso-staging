[package]
name = "enso-profiler-enso-data"
version = "0.1.0"
edition = "2021"
authors = ["Enso Team <contact@enso.org>"]

[dependencies]
chrono = { version = "0.4.19", features = ["serde"] }
csv = "1.1"
serde = { version = "1", features = ["derive"] }
<<<<<<< HEAD
enso-profiler = { path = "../../../lib/rust/profiler" }
enso-profiler-data = { path = "../../../lib/rust/profiler/data" }
ensogl-core = { path = "../../../lib/rust/ensogl/core" }
=======
enso-profiler = { path = "../../../lib/rust/profiler"}
enso-profiler-data = { path = "../../../lib/rust/profiler/data"}
ensogl-core = { path = "../../../lib/rust/ensogl/core"}
json-rpc = { path = "../../../lib/rust/json-rpc"}
>>>>>>> a1294e1c
<|MERGE_RESOLUTION|>--- conflicted
+++ resolved
@@ -8,13 +8,7 @@
 chrono = { version = "0.4.19", features = ["serde"] }
 csv = "1.1"
 serde = { version = "1", features = ["derive"] }
-<<<<<<< HEAD
 enso-profiler = { path = "../../../lib/rust/profiler" }
 enso-profiler-data = { path = "../../../lib/rust/profiler/data" }
 ensogl-core = { path = "../../../lib/rust/ensogl/core" }
-=======
-enso-profiler = { path = "../../../lib/rust/profiler"}
-enso-profiler-data = { path = "../../../lib/rust/profiler/data"}
-ensogl-core = { path = "../../../lib/rust/ensogl/core"}
-json-rpc = { path = "../../../lib/rust/json-rpc"}
->>>>>>> a1294e1c
+json-rpc = { path = "../../../lib/rust/json-rpc" }