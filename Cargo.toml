[workspace]
# Listing only the "root" crates of each app/library. All path dependencies are included in the workspace automatically.
# If you want to add sub crate (like `app/gui/config` or `lib/rust/ensogl/example`), just add it as a path dependency
# where plausible.
members = [
<<<<<<< HEAD
  "app/gui",
  "app/gui/enso-profiler-enso-data",
  "build",
  "build/enso-formatter",
  "build/rust-scripts",
  "lib/rust/*",
  "lib/rust/profiler/data",
  "integration-test"
=======
    "app/gui",
    "app/gui/enso-profiler-enso-data",
    "build/enso-formatter",
    "build/rust-scripts",
    "lib/rust/*",
    "lib/rust/parser/src/syntax/tree/visitor",
    "lib/rust/parser/src/syntax/tree/builder",
    "lib/rust/profiler/data",
    "integration-test"
>>>>>>> 9e219d69
]
# The default memebers are those we want to check and test by default.
default-members = ["app/gui", "lib/rust/*"]

# We are using a version with extended functionality. The changes have been PR'd upstream:
# https://github.com/rustwasm/console_error_panic_hook/pull/24
# Remove this patch when the issue is resolved.
[patch.crates-io]
console_error_panic_hook = { git = 'https://github.com/enso-org/console_error_panic_hook' }

[profile.dev]
opt-level = 0
lto = false
debug = true
debug-assertions = true

[profile.release]
opt-level = 3
lto = true
debug = false
debug-assertions = false

[profile.bench]
opt-level = 3
lto = true
debug = false
debug-assertions = false

[profile.test]
opt-level = 0
lto = false
debug = true
debug-assertions = true

[profile.integration-test]
inherits = "test"
opt-level = 2

[profile.buildscript]
inherits = "release"
opt-level = 2
lto = false
debug = false
debug-assertions = true
#[patch."https://github.com/enso-org/ci-build"]
#enso-build = { path = '../ci-build/build' }<|MERGE_RESOLUTION|>--- conflicted
+++ resolved
@@ -3,26 +3,16 @@
 # If you want to add sub crate (like `app/gui/config` or `lib/rust/ensogl/example`), just add it as a path dependency
 # where plausible.
 members = [
-<<<<<<< HEAD
   "app/gui",
   "app/gui/enso-profiler-enso-data",
   "build",
   "build/enso-formatter",
   "build/rust-scripts",
   "lib/rust/*",
+  "lib/rust/parser/src/syntax/tree/visitor",
+  "lib/rust/parser/src/syntax/tree/builder",
   "lib/rust/profiler/data",
   "integration-test"
-=======
-    "app/gui",
-    "app/gui/enso-profiler-enso-data",
-    "build/enso-formatter",
-    "build/rust-scripts",
-    "lib/rust/*",
-    "lib/rust/parser/src/syntax/tree/visitor",
-    "lib/rust/parser/src/syntax/tree/builder",
-    "lib/rust/profiler/data",
-    "integration-test"
->>>>>>> 9e219d69
 ]
 # The default memebers are those we want to check and test by default.
 default-members = ["app/gui", "lib/rust/*"]
