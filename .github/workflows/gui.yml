# !!!!!!!!!!!!!!!!!!!!!!!!!!!!!!!!!!!!!!!!!!!!!!!!!!!!!!!!!!!!!!!!!!!!!!!!!!!!!!!!!!!!!!!!!!!!!!!!!!
# DO NOT CHANGE THIS FILE. IT WAS GENERATED FROM 'build/workflow.js'. READ DOCS THERE TO LEARN MORE.
# !!!!!!!!!!!!!!!!!!!!!!!!!!!!!!!!!!!!!!!!!!!!!!!!!!!!!!!!!!!!!!!!!!!!!!!!!!!!!!!!!!!!!!!!!!!!!!!!!!

name: GUI CI
"on":
  push:
    branches:
      - develop
      - unstable
      - stable
  pull_request: {}
  workflow_dispatch: {}
jobs:
  info:
    name: Build Info
    runs-on: ${{ matrix.runner }}
    strategy:
      matrix:
        runner:
          - - macOS-latest
      fail-fast: false
    steps:
      - uses: actions/checkout@v1
        with:
          clean: false
      - name: Dump GitHub context
        env:
          GITHUB_CONTEXT: ${{ toJson(github) }}
        run: echo "$GITHUB_CONTEXT"
  version_assertions:
    name: Assertions
    runs-on: ${{ matrix.runner }}
    strategy:
      matrix:
        runner:
          - - macOS-latest
      fail-fast: false
    steps:
      - uses: actions/checkout@v1
        with:
          clean: false
      - name: Read changelog info
        id: changelog
        run: |2-

                  node ./run ci-gen --skip-version-validation
                  content=`cat CURRENT_RELEASE_CHANGELOG.json`
                  echo "::set-output name=content::$content"
        shell: bash
      - name: Assert Version Unstable
        run: node ./run assert-version-unstable --skip-version-validation
        if: github.ref == 'refs/heads/unstable' || github.base_ref == 'unstable'
      - name: Assert Version Stable
        run: node ./run assert-version-stable --skip-version-validation
        if: github.ref == 'refs/heads/stable' || github.base_ref == 'stable'
      - id: checkCurrentReleaseTag
        uses: mukunku/tag-exists-action@v1.0.0
        env:
          GITHUB_TOKEN: ${{ secrets.GITHUB_TOKEN }}
        with:
          tag: v${{fromJson(steps.changelog.outputs.content).version}}
      - name: Fail if release already exists
        run: >-
          if [[ ${{ steps.checkCurrentReleaseTag.outputs.exists }} == true ]];
          then exit 1; fi
        if: github.base_ref == 'unstable' || github.base_ref == 'stable'
      - name: Get list of changed files
        id: changed_files
        run: |2-

                  list=`git diff --name-only origin/${{github.base_ref}} HEAD | tr '\n' ' '`
                  echo $list
                  echo "::set-output name=list::'$list'"
        shell: bash
        if: >-
          github.base_ref == 'develop' || github.base_ref == 'unstable' ||
          github.base_ref == 'stable'
      - name: Assert if CHANGELOG.md was updated (on pull request)
        run: >-
          if [[ ${{ contains(steps.changed_files.outputs.list,'CHANGELOG.md') ||
          contains(github.event.head_commit.message,'[ci no changelog needed]')
          || contains(github.event.pull_request.body,'[ci no changelog needed]')
          }} == false ]]; then exit 1; fi
        if: >-
          github.base_ref == 'develop' || github.base_ref == 'unstable' ||
          github.base_ref == 'stable'
      - name: Fail if squash commit to the 'unstable' or the 'stable' branch.
        run: >-
          if [[ "${{ github.base_ref }}" == "unstable" || "${{ github.base_ref
          }}" == "stable" ]]; then exit 1; fi
  lint:
    name: Linter
    runs-on: ${{ matrix.runner }}
    strategy:
      matrix:
        runner:
          - - Linux
            - linter
      fail-fast: false
    steps:
      - uses: actions/checkout@v1
        with:
          clean: false
      - name: Install Node
        uses: actions/setup-node@v1
        with:
          node-version: 16.13.1
      - name: Install TypeScript
        run: npm install -g ts-node@10.1.0
      - name: Lint Rust sources
        run: node ./run lint --skip-version-validation
  test:
    name: Native Tests
    runs-on: ${{ matrix.runner }}
    strategy:
      matrix:
        runner:
          - - Linux
            - test_native
      fail-fast: false
    steps:
      - uses: actions/checkout@v1
        with:
          clean: false
      - name: Install Node
        uses: actions/setup-node@v1
        with:
          node-version: 16.13.1
      - name: Install TypeScript
        run: npm install -g ts-node@10.1.0
      - name: Run tests (no WASM)
        run: node ./run test --no-wasm --skip-version-validation
  wasm-test:
    name: WASM Tests
    runs-on: ${{ matrix.runner }}
    strategy:
      matrix:
        runner:
          - - Linux
            - test_wasm
      fail-fast: false
    steps:
      - uses: actions/checkout@v1
        with:
          clean: false
      - name: Install Node
        uses: actions/setup-node@v1
        with:
          node-version: 16.13.1
      - name: Install TypeScript
        run: npm install -g ts-node@10.1.0
      - name: Install wasm-pack (macOS)
        env:
          WASMPACKURL: https://github.com/rustwasm/wasm-pack/releases/download/v0.10.2
          WASMPACKDIR: wasm-pack-v0.10.2-x86_64-apple-darwin
        run: |2-

                      curl -L "$WASMPACKURL/$WASMPACKDIR.tar.gz" | tar -xz -C .
                      mv $WASMPACKDIR/wasm-pack ~/.cargo/bin
                      rm -r $WASMPACKDIR
        shell: bash
        if: startsWith(matrix.os,'macOS')
      - name: Install wasm-pack (Windows)
        env:
          WASMPACKURL: https://github.com/rustwasm/wasm-pack/releases/download/v0.10.2
          WASMPACKDIR: wasm-pack-v0.10.2-x86_64-pc-windows-msvc
        run: |2-

                      curl -L "$WASMPACKURL/$WASMPACKDIR.tar.gz" | tar -xz -C .
                      mv $WASMPACKDIR/wasm-pack ~/.cargo/bin
                      rm -r $WASMPACKDIR
        shell: bash
        if: startsWith(matrix.os,'windows')
      - name: Install wasm-pack (Linux)
        env:
          WASMPACKURL: https://github.com/rustwasm/wasm-pack/releases/download/v0.10.2
          WASMPACKDIR: wasm-pack-v0.10.2-x86_64-unknown-linux-musl
        run: |2-

                      curl -L "$WASMPACKURL/$WASMPACKDIR.tar.gz" | tar -xz -C .
                      mv $WASMPACKDIR/wasm-pack ~/.cargo/bin
                      rm -r $WASMPACKDIR
        shell: bash
        if: startsWith(matrix.os,'ubuntu')
      - name: Run tests (WASM)
        run: node ./run test --no-native --skip-version-validation
  build_wasm:
    name: Build WASM
    runs-on: ${{ matrix.runner }}
    strategy:
      matrix:
        runner:
          - - Linux
            - build_wasm
      fail-fast: false
    steps:
      - uses: actions/checkout@v1
        with:
          clean: false
      - name: Install Node
        uses: actions/setup-node@v1
        with:
          node-version: 16.13.1
      - name: Install TypeScript
        run: npm install -g ts-node@10.1.0
      - name: Install wasm-pack (macOS)
        env:
          WASMPACKURL: https://github.com/rustwasm/wasm-pack/releases/download/v0.10.2
          WASMPACKDIR: wasm-pack-v0.10.2-x86_64-apple-darwin
        run: |2-

                      curl -L "$WASMPACKURL/$WASMPACKDIR.tar.gz" | tar -xz -C .
                      mv $WASMPACKDIR/wasm-pack ~/.cargo/bin
                      rm -r $WASMPACKDIR
        shell: bash
        if: startsWith(matrix.os,'macOS')
      - name: Install wasm-pack (Windows)
        env:
          WASMPACKURL: https://github.com/rustwasm/wasm-pack/releases/download/v0.10.2
          WASMPACKDIR: wasm-pack-v0.10.2-x86_64-pc-windows-msvc
        run: |2-

                      curl -L "$WASMPACKURL/$WASMPACKDIR.tar.gz" | tar -xz -C .
                      mv $WASMPACKDIR/wasm-pack ~/.cargo/bin
                      rm -r $WASMPACKDIR
        shell: bash
        if: startsWith(matrix.os,'windows')
      - name: Install wasm-pack (Linux)
        env:
          WASMPACKURL: https://github.com/rustwasm/wasm-pack/releases/download/v0.10.2
          WASMPACKDIR: wasm-pack-v0.10.2-x86_64-unknown-linux-musl
        run: |2-

                      curl -L "$WASMPACKURL/$WASMPACKDIR.tar.gz" | tar -xz -C .
                      mv $WASMPACKDIR/wasm-pack ~/.cargo/bin
                      rm -r $WASMPACKDIR
        shell: bash
        if: startsWith(matrix.os,'ubuntu')
      - uses: actions/setup-java@v2
        with:
          distribution: adopt
          java-version: "11"
      - name: Build WASM
        run: node ./run build --no-js --skip-version-validation
      - name: Upload IDE WASM artifacts
        uses: actions/upload-artifact@v2
        with:
          name: ide-wasm
          path: dist/wasm
  package:
    name: Build package
    runs-on: ${{ matrix.runner }}
    strategy:
      matrix:
        runner:
          - - macOS-latest
          - - windows-latest
          - - Linux
            - package
      fail-fast: false
    steps:
      - uses: actions/checkout@v1
        with:
          clean: false
      - name: Read changelog info
        id: changelog
        run: |2-

                  node ./run ci-gen --skip-version-validation
                  content=`cat CURRENT_RELEASE_CHANGELOG.json`
                  echo "::set-output name=content::$content"
        shell: bash
      - name: Install Node
        uses: actions/setup-node@v1
        with:
          node-version: 16.13.1
      - name: Install TypeScript
        run: npm install -g ts-node@10.1.0
      - name: Install wasm-pack (macOS)
        env:
          WASMPACKURL: https://github.com/rustwasm/wasm-pack/releases/download/v0.10.2
          WASMPACKDIR: wasm-pack-v0.10.2-x86_64-apple-darwin
        run: |2-

                      curl -L "$WASMPACKURL/$WASMPACKDIR.tar.gz" | tar -xz -C .
                      mv $WASMPACKDIR/wasm-pack ~/.cargo/bin
                      rm -r $WASMPACKDIR
        shell: bash
        if: startsWith(matrix.os,'macOS')
      - name: Install wasm-pack (Windows)
        env:
          WASMPACKURL: https://github.com/rustwasm/wasm-pack/releases/download/v0.10.2
          WASMPACKDIR: wasm-pack-v0.10.2-x86_64-pc-windows-msvc
        run: |2-

                      curl -L "$WASMPACKURL/$WASMPACKDIR.tar.gz" | tar -xz -C .
                      mv $WASMPACKDIR/wasm-pack ~/.cargo/bin
                      rm -r $WASMPACKDIR
        shell: bash
        if: startsWith(matrix.os,'windows')
      - name: Install wasm-pack (Linux)
        env:
          WASMPACKURL: https://github.com/rustwasm/wasm-pack/releases/download/v0.10.2
          WASMPACKDIR: wasm-pack-v0.10.2-x86_64-unknown-linux-musl
        run: |2-

                      curl -L "$WASMPACKURL/$WASMPACKDIR.tar.gz" | tar -xz -C .
                      mv $WASMPACKDIR/wasm-pack ~/.cargo/bin
                      rm -r $WASMPACKDIR
        shell: bash
        if: startsWith(matrix.os,'ubuntu')
      - uses: actions/setup-java@v2
        with:
          distribution: adopt
          java-version: "11"
      - name: Download IDE WASM artifacts
        uses: actions/download-artifact@v2
        with:
          name: ide-wasm
          path: dist/wasm
      - name: Build Package
        run: node ./run dist --no-rust --skip-version-validation
        shell: bash
        env:
          CSC_LINK: ${{secrets.APPLE_CODE_SIGNING_CERT}}
          CSC_KEY_PASSWORD: ${{secrets.APPLE_CODE_SIGNING_CERT_PASSWORD}}
          CSC_IDENTITY_AUTO_DISCOVERY: true
          APPLEID: ${{secrets.APPLE_NOTARIZATION_USERNAME}}
          APPLEIDPASS: ${{secrets.APPLE_NOTARIZATION_PASSWORD}}
<<<<<<< HEAD
          WIN_CSC_LINK: ${{secrets.MICROSOFT_CODE_SIGNING_CERT}}
          WIN_CSC_KEY_PASSWORD: ${{secrets.MICROSOFT_CODE_SIGNING_CERT_PASSWORD}}
=======
          FIREBASE_API_KEY: ${{secrets.FIREBASE_API_KEY}}
>>>>>>> 66e2135b
      - name: Upload Content Artifacts
        uses: actions/upload-artifact@v2
        with:
          name: content
          path: dist/content
        if: runner.os == 'Linux'
      - name: Upload Artifacts (macOS, dmg)
        uses: actions/upload-artifact@v1
        with:
          name: enso-mac-${{fromJson(steps.changelog.outputs.content).version}}.dmg
          path: >-
            dist/client/enso-mac-${{fromJson(steps.changelog.outputs.content).version}}.dmg
        if: runner.os == 'macOS'
      - name: Upload Artifacts (macOS, dmg.sha256)
        uses: actions/upload-artifact@v1
        with:
          name: >-
            enso-mac-${{fromJson(steps.changelog.outputs.content).version}}.dmg.sha256
          path: >-
            dist/client/enso-mac-${{fromJson(steps.changelog.outputs.content).version}}.dmg.sha256
        if: runner.os == 'macOS'
      - name: Upload Artifacts (Windows, exe)
        uses: actions/upload-artifact@v1
        with:
          name: enso-win-${{fromJson(steps.changelog.outputs.content).version}}.exe
          path: >-
            dist/client/enso-win-${{fromJson(steps.changelog.outputs.content).version}}.exe
        if: runner.os == 'Windows'
      - name: Upload Artifacts (Windows, exe.sha256)
        uses: actions/upload-artifact@v1
        with:
          name: >-
            enso-win-${{fromJson(steps.changelog.outputs.content).version}}.exe.sha256
          path: >-
            dist/client/enso-win-${{fromJson(steps.changelog.outputs.content).version}}.exe.sha256
        if: runner.os == 'Windows'
      - name: Upload Artifacts (Linux, AppImage)
        uses: actions/upload-artifact@v1
        with:
          name: >-
            enso-linux-${{fromJson(steps.changelog.outputs.content).version}}.AppImage
          path: >-
            dist/client/enso-linux-${{fromJson(steps.changelog.outputs.content).version}}.AppImage
        if: runner.os == 'Linux'
      - name: Upload Artifacts (Linux, AppImage.sha256)
        uses: actions/upload-artifact@v1
        with:
          name: >-
            enso-linux-${{fromJson(steps.changelog.outputs.content).version}}.AppImage.sha256
          path: >-
            dist/client/enso-linux-${{fromJson(steps.changelog.outputs.content).version}}.AppImage.sha256
        if: runner.os == 'Linux'
    needs:
      - build_wasm
  release_to_github:
    name: GitHub Release
    runs-on: ${{ matrix.runner }}
    strategy:
      matrix:
        runner:
          - - macOS-latest
      fail-fast: false
    steps:
      - uses: actions/checkout@v1
        with:
          clean: false
      - name: Download artifacts
        uses: actions/download-artifact@v2
        with:
          path: artifacts
      - name: Read changelog info
        id: changelog
        run: |2-

                  node ./run ci-gen --skip-version-validation
                  content=`cat CURRENT_RELEASE_CHANGELOG.json`
                  echo "::set-output name=content::$content"
        shell: bash
      - id: checkCurrentReleaseTag
        uses: mukunku/tag-exists-action@v1.0.0
        env:
          GITHUB_TOKEN: ${{ secrets.GITHUB_TOKEN }}
        with:
          tag: v${{fromJson(steps.changelog.outputs.content).version}}
      - name: Fail if release already exists
        run: >-
          if [[ ${{ steps.checkCurrentReleaseTag.outputs.exists }} == true ]];
          then exit 1; fi
        if: github.base_ref == 'unstable' || github.base_ref == 'stable'
      - name: Upload GitHub Release
        uses: softprops/action-gh-release@v1
        env:
          GITHUB_TOKEN: ${{ secrets.GITHUB_TOKEN }}
        with:
          files: artifacts/**/enso-*
          name: Enso ${{fromJson(steps.changelog.outputs.content).version}}
          tag_name: v${{fromJson(steps.changelog.outputs.content).version}}
          body: ${{fromJson(steps.changelog.outputs.content).body}}
          prerelease: ${{fromJson(steps.changelog.outputs.content).prerelease}}
          draft: true
    if: github.ref == 'refs/heads/unstable' || github.ref == 'refs/heads/stable'
    needs:
      - version_assertions
      - lint
      - test
      - package
  release_to_cdn:
    name: CDN Release
    runs-on: ${{ matrix.runner }}
    strategy:
      matrix:
        runner:
          - ubuntu-18.04
      fail-fast: false
    steps:
      - uses: actions/checkout@v1
        with:
          clean: false
      - name: Download artifacts
        uses: actions/download-artifact@v2
        with:
          path: artifacts
      - name: Read changelog info
        id: changelog
        run: |2-

                  node ./run ci-gen --skip-version-validation
                  content=`cat CURRENT_RELEASE_CHANGELOG.json`
                  echo "::set-output name=content::$content"
        shell: bash
      - shell: bash
        run: |2-

                  aws configure --profile s3-upload <<-EOF > /dev/null 2>&1
                  ${{ secrets.ARTEFACT_S3_ACCESS_KEY_ID }}
                  ${{ secrets.ARTEFACT_S3_SECRET_ACCESS_KEY }}
                  us-west-1
                  text
                  EOF
      - name: Upload 'index.js.gz' to CDN
        shell: bash
        run: >-
          aws s3 cp ./artifacts/content/assets/index.js.gz
          s3://ensocdn/ide/${{fromJson(steps.changelog.outputs.content).version}}/index.js.gz
          --profile s3-upload --acl public-read --content-encoding gzip
      - name: Upload 'style.css' to CDN
        shell: bash
        run: >-
          aws s3 cp ./artifacts/content/assets/style.css
          s3://ensocdn/ide/${{fromJson(steps.changelog.outputs.content).version}}/style.css
          --profile s3-upload --acl public-read
      - name: Upload 'ide.wasm' to CDN
        shell: bash
        run: >-
          aws s3 cp ./artifacts/content/assets/ide.wasm
          s3://ensocdn/ide/${{fromJson(steps.changelog.outputs.content).version}}/ide.wasm
          --profile s3-upload --acl public-read --content-type
          'application/wasm'
      - name: Upload 'wasm_imports.js.gz' to CDN
        shell: bash
        run: >-
          aws s3 cp ./artifacts/content/assets/wasm_imports.js.gz
          s3://ensocdn/ide/${{fromJson(steps.changelog.outputs.content).version}}/wasm_imports.js.gz
          --profile s3-upload --acl public-read --content-encoding gzip
    if: github.ref == 'refs/heads/unstable' || github.ref == 'refs/heads/stable'
    needs:
      - version_assertions
      - lint
      - test
      - package<|MERGE_RESOLUTION|>--- conflicted
+++ resolved
@@ -328,12 +328,7 @@
           CSC_IDENTITY_AUTO_DISCOVERY: true
           APPLEID: ${{secrets.APPLE_NOTARIZATION_USERNAME}}
           APPLEIDPASS: ${{secrets.APPLE_NOTARIZATION_PASSWORD}}
-<<<<<<< HEAD
-          WIN_CSC_LINK: ${{secrets.MICROSOFT_CODE_SIGNING_CERT}}
-          WIN_CSC_KEY_PASSWORD: ${{secrets.MICROSOFT_CODE_SIGNING_CERT_PASSWORD}}
-=======
           FIREBASE_API_KEY: ${{secrets.FIREBASE_API_KEY}}
->>>>>>> 66e2135b
       - name: Upload Content Artifacts
         uses: actions/upload-artifact@v2
         with:
